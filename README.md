# ODM

![](https://raw.githubusercontent.com/OpenDroneMap/OpenDroneMap/master/img/odm_image.png)

## What is it?

ODM is an open source command line toolkit for processing aerial drone imagery. Typical drones use simple point-and-shoot cameras, so the images from drones, while from a different perspective, are similar to any pictures taken from point-and-shoot cameras, i.e. non-metric imagery. OpenDroneMap turns those simple images into three dimensional geographic data that can be used in combination with other geographic datasets.

If you want a graphical user interface for it, check out [WebODM](https://github.com/OpenDroneMap/WebODM)

![](https://raw.githubusercontent.com/OpenDroneMap/OpenDroneMap/master/img/tol_ptcloud.png)

In a word, ODM is a toolchain for processing raw civilian UAS imagery to other useful products. What kind of products?

1. Point Clouds
2. Digital Surface Models
3. Textured Digital Surface Models
4. Orthorectified Imagery
5. Classified Point Clouds (coming soon)
6. Digital Elevation Models
7. etc.

ODM now includes state-of-the-art 3D reconstruction work by Michael Waechter, Nils Moehrle, and Michael Goesele. See their publication at [http://www.gcc.tu-darmstadt.de/media/gcc/papers/Waechter-2014-LTB.pdf](http://www.gcc.tu-darmstadt.de/media/gcc/papers/Waechter-2014-LTB.pdf).

For Docs, see Quickstart below and also https://docs.opendronemap.org

## QUICKSTART

### Docker (All platforms)

The easiest way to run ODM is through Docker. If you don't have it installed,
see the [Docker Ubuntu installation tutorial](https://docs.docker.com/engine/installation/linux/ubuntulinux/) and follow the
instructions through "Create a Docker group". The Docker image workflow
has equivalent procedures for Mac OS X and Windows found at [docs.docker.com](docs.docker.com). Then run the following command which will build a pre-built image and run on images found in `$(pwd)/images` (you can change this if you need to, see the [wiki](https://github.com/OpenDroneMap/OpenDroneMap/wiki/Docker) for more detailed instructions.

```
docker run -it --rm \
    -v "$(pwd)/images:/code/images" \
    -v "$(pwd)/odm_orthophoto:/code/odm_orthophoto" \
    -v "$(pwd)/odm_texturing:/code/odm_texturing" \
    opendronemap/odm
```

### Native Install (Ubuntu 16.04)

** Please note that we need help getting ODM updated to work for 16.10+. Look at [#659](https://github.com/OpenDroneMap/OpenDroneMap/issues/659) or drop into the [gitter](https://gitter.im/OpenDroneMap/OpenDroneMap) for more info.


**[Download the latest release here](https://github.com/OpenDroneMap/OpenDroneMap/releases)**  
Current version: 0.3.1 (this software is in beta)

1. Extract and enter the OpenDroneMap directory
2. Run `bash configure.sh install`
4. Edit the `settings.yaml` file in your favorite text editor. Set the `project-path` value to an empty directory (you will place sub-directories containing individual projects inside). You can add many options to this file, [see here](https://github.com/OpenDroneMap/OpenDroneMap/wiki/Run-Time-Parameters)
3. Download a sample dataset from [here](https://github.com/OpenDroneMap/odm_data_aukerman/archive/master.zip) (about 550MB) and extract it as a subdirectory in your project directory.
4. Run `./run.sh odm_data_aukerman`
5. Enter dataset directory to view results:
    - orthophoto: odm_orthophoto/odm_orthophoto.tif
    - textured mesh model: odm_texturing/odm_textured_model_geo.obj
    - point cloud (georeferenced): odm_georeferencing/odm_georeferenced_model.ply

See below for more detailed installation instructions.

## Diving Deeper

### Installation

Extract and enter the downloaded OpenDroneMap directory and compile all of the code by executing a single configuration script (requires root privileges):

    bash configure.sh install

When updating to a newer version of ODM, it is recommended that you run

    bash configure.sh reinstall

to ensure all the dependent packages and modules get updated.  

For Ubuntu 15.10 users, this will help you get running:

    sudo apt-get install python-xmltodict
    sudo ln -s /usr/lib/x86_64-linux-gnu/libproj.so.9 /usr/lib/libproj.so

### Environment Variables

There are some environmental variables that need to be set. Open the ~/.bashrc file on your machine and add the following 3 lines at the end. The file can be opened with ```gedit ~/.bashrc``` if you are using an Ubuntu desktop environment. Be sure to replace the "/your/path/" with the correct path to the location where you extracted OpenDroneMap:

    export PYTHONPATH=$PYTHONPATH:/your/path/OpenDroneMap/SuperBuild/install/lib/python2.7/dist-packages
    export PYTHONPATH=$PYTHONPATH:/your/path/OpenDroneMap/SuperBuild/src/opensfm
    export LD_LIBRARY_PATH=$LD_LIBRARY_PATH:/your/path/OpenDroneMap/SuperBuild/install/lib

Note that using `run.sh` sets these temporarily in the shell.

### Run OpenDroneMap

First you need a set of images, taken from a drone or otherwise. Example data can be obtained from https://github.com/OpenDroneMap/odm_data

Next, you need to edit the `settings.yaml` file. The only setting you must edit is the `project-path` key. Set this to an empty directory within projects will be saved. There are many options for tuning your project. See the [wiki](https://github.com/OpenDroneMap/OpenDroneMap/wiki/Run-Time-Parameters) or run `python run.py -h`


Then run:

    python run.py -i /path/to/images project-name

The images will be copied over to the project path so you only need to specify the `-i /path/` once. You can also override any variable from settings.yaml here using the command line arguments. If you want to rerun the whole thing, run

    python run.py --rerun-all project-name

or

    python run.py --rerun-from odm_meshing project-name

The options for rerunning are: 'resize', 'opensfm', 'slam', 'mve', 'odm_meshing', 'mvs_texturing', 'odm_georeferencing', 'odm_orthophoto'

### View Results

When the process finishes, the results will be organized as follows:

    |-- images/
        |-- img-1234.jpg
        |-- ...
    |-- images_resize/
        |-- img-1234.jpg
        |-- ...
    |-- opensfm/
        |-- see mapillary/opensfm repository for more info
        |-- depthmaps/
            |-- merged.ply                  # Dense Point cloud (not georeferenced)
    |-- odm_meshing/
        |-- odm_mesh.ply                    # A 3D mesh
        |-- odm_meshing_log.txt             # Output of the meshing task. May point out errors.
    |-- odm_texturing/
        |-- odm_textured_model.obj          # Textured mesh
        |-- odm_textured_model_geo.obj      # Georeferenced textured mesh
        |-- texture_N.jpg                   # Associated textured images used by the model
    |-- odm_georeferencing/
        |-- odm_georeferenced_model.ply     # A georeferenced dense point cloud
        |-- odm_georeferenced_model.laz     # LAZ format point cloud
        |-- odm_georeferenced_model.csv     # XYZ format point cloud
        |-- odm_georeferencing_log.txt      # Georeferencing log
        |-- odm_georeferencing_transform.txt# Transform used for georeferencing
        |-- odm_georeferencing_utm_log.txt  # Log for the extract_utm portion
    |-- odm_orthophoto/
        |-- odm_orthophoto.png              # Orthophoto image (no coordinates)
        |-- odm_orthophoto.tif              # Orthophoto GeoTiff
        |-- odm_orthophoto_log.txt          # Log file
        |-- gdal_translate_log.txt          # Log for georeferencing the png file

Any file ending in .obj or .ply can be opened and viewed in [MeshLab](http://meshlab.sourceforge.net/) or similar software. That includes `opensfm/depthmaps/merged.ply`, `odm_meshing/odm_mesh.ply`, `odm_texturing/odm_textured_model[_geo].obj`, or `odm_georeferencing/odm_georeferenced_model.ply`. Below is an example textured mesh:

![](https://raw.githubusercontent.com/alexhagiopol/OpenDroneMap/feature-better-docker/toledo_dataset_example_mesh.jpg)

You can also view the orthophoto GeoTIFF in [QGIS](http://www.qgis.org/) or other mapping software:

![](https://raw.githubusercontent.com/OpenDroneMap/OpenDroneMap/master/img/bellus_map.png)

## Build and Run Using Docker

(Instructions below apply to Ubuntu 14.04, but the Docker image workflow
has equivalent procedures for Mac OS X and Windows. See [docs.docker.com](https://docs.docker.com/))

OpenDroneMap is Dockerized, meaning you can use containerization to build and run it without tampering with the configuration of libraries and packages already
installed on your machine. Docker software is free to install and use in this context. If you don't have it installed,
see the [Docker Ubuntu installation tutorial](https://docs.docker.com/engine/installation/linux/ubuntulinux/) and follow the
instructions through "Create a Docker group". Once Docker is installed, the fastest way to use OpenDroneMap is to run a pre-built image by typing:

    docker run -it --rm \
        -v "$(pwd)/images:/code/images" \
        -v "$(pwd)/odm_orthophoto:/code/odm_orthophoto" \
        -v "$(pwd)/odm_texturing:/code/odm_texturing" \
        opendronemap/odm

If you want to build your own Docker image from sources, type:

    docker build -t my_odm_image --no-cache .
    docker run -it --rm \
        -v "$(pwd)/images:/code/images" \
        -v "$(pwd)/odm_orthophoto:/code/odm_orthophoto" \
        -v "$(pwd)/odm_texturing:/code/odm_texturing" \
        my_odm_image

Using this method, the containerized ODM will process the images in the OpenDroneMap/images directory and output results
to the OpenDroneMap/odm_orthophoto and OpenDroneMap/odm_texturing directories as described in the [Viewing Results](https://github.com/OpenDroneMap/OpenDroneMap/wiki/Output-and-Results) section.
If you want to view other results outside the Docker image simply add which directories you're interested in to the run command in the same pattern
established above. For example, if you're interested in the dense cloud results generated by OpenSfM and in the orthophoto,
simply use the following `docker run` command after building the image:

    docker run -it --rm \
        -v "$(pwd)/images:/code/images" \
        -v "$(pwd)/odm_georeferencing:/code/odm_georeferencing" \
        -v "$(pwd)/odm_orthophoto:/code/odm_orthophoto" \
        my_odm_image

If you want to get all intermediate outputs, run the following command:

    docker run -it --rm \
        -v "$(pwd)/images:/code/images" \
        -v "$(pwd)/odm_georeferencing:/code/odm_georeferencing" \
        -v "$(pwd)/odm_meshing:/code/odm_meshing" \
        -v "$(pwd)/odm_orthophoto:/code/odm_orthophoto" \
        -v "$(pwd)/odm_texturing:/code/odm_texturing" \
        -v "$(pwd)/opensfm:/code/opensfm" \
<<<<<<< HEAD
        -v "$(pwd)/mve:/code/mve" \
        opendronemap/opendronemap
=======
        -v "$(pwd)/smvs:/code/smvs" \
        opendronemap/odm
>>>>>>> 4ea094f0

To pass in custom parameters to the run.py script, simply pass it as arguments to the `docker run` command. For example:

    docker run -it --rm \
        -v "$(pwd)/images:/code/images" \
        -v "$(pwd)/odm_orthophoto:/code/odm_orthophoto" \
        -v "$(pwd)/odm_texturing:/code/odm_texturing" \
        opendronemap/odm --resize-to 1800

If you want to pass in custom parameters using the settings.yaml file, you can pass it as a -v volume binding:

    docker run -it --rm \
        -v "$(pwd)/images:/code/images" \
        -v "$(pwd)/odm_orthophoto:/code/odm_orthophoto" \
        -v "$(pwd)/odm_texturing:/code/odm_texturing" \
        -v "$(pwd)/settings.yaml:/code/settings.yaml" \
        opendronemap/odm

When building your own Docker image, if image size is of importance to you, you should use the ```--squash``` flag, like so:

    docker build --squash -t my_odm_image .

This will clean up intermediate steps in the Docker build process, resulting in a significantly smaller image (about half the size).

Experimental flags need to be enabled in Docker to use the ```--squash``` flag. To enable this, insert the following into the file ```/etc/docker/daemon.json```:

    {
        "experimental": true
    }

After this, you must restart docker by typing ```sudo service docker restart``` into your Linux terminal.


## User Interface

A web interface and API to OpenDroneMap is currently under active development in the [WebODM](https://github.com/OpenDroneMap/WebODM) repository.

## Video Support

Currently we have an experimental feature that uses ORB_SLAM to render a textured mesh from video. It is only supported on Ubuntu 14.04 on machines with X11 support. See the [wiki](https://github.com/OpenDroneMap/OpenDroneMap/wiki/Reconstruction-from-Video) for details on installation and use.

## Examples

Coming soon...

## Documentation:

For documentation, everything is being moved to [http://docs.opendronemap.org/](http://docs.opendronemap.org/) but you can also take a look at our [wiki](https://github.com/OpenDroneMap/OpenDroneMap/wiki). Check those places first if you are having problems. There's also help at [community forum](http://community.opendronemap.org/), and if you still need help and think you've found a bug or need an enhancement, look through the issue queue or create one.

## Developers

Help improve our software!

[![Join the chat at https://gitter.im/OpenDroneMap/OpenDroneMap](https://badges.gitter.im/Join%20Chat.svg)](https://gitter.im/OpenDroneMap/OpenDroneMap?utm_source=badge&utm_medium=badge&utm_campaign=pr-badge&utm_content=badge)

1. Try to keep commits clean and simple
2. Submit a pull request with detailed changes and test results<|MERGE_RESOLUTION|>--- conflicted
+++ resolved
@@ -199,13 +199,8 @@
         -v "$(pwd)/odm_orthophoto:/code/odm_orthophoto" \
         -v "$(pwd)/odm_texturing:/code/odm_texturing" \
         -v "$(pwd)/opensfm:/code/opensfm" \
-<<<<<<< HEAD
         -v "$(pwd)/mve:/code/mve" \
-        opendronemap/opendronemap
-=======
-        -v "$(pwd)/smvs:/code/smvs" \
         opendronemap/odm
->>>>>>> 4ea094f0
 
 To pass in custom parameters to the run.py script, simply pass it as arguments to the `docker run` command. For example:
 
