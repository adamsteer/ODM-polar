cmake_minimum_required(VERSION 2.8)

project(ODM-SuperBuild)

# Setup SuperBuild root location
set(SB_ROOT_DIR ${CMAKE_CURRENT_SOURCE_DIR})

# Path to additional CMake modules
set(CMAKE_MODULE_PATH ${SB_ROOT_DIR}/cmake)

include(ExternalProject)
include(ExternalProject-Setup)


################################
# Setup SuperBuild directories #
################################

# Setup location where source tar-balls are downloaded
set(SB_DOWNLOAD_DIR "${SB_ROOT_DIR}/download"
    CACHE PATH "Location where source tar-balls are (to be) downloaded.")
mark_as_advanced(SB_DOWNLOAD_DIR)

message(STATUS "SuperBuild files will be downloaded to: ${SB_DOWNLOAD_DIR}")


# Setup location where source tar-balls are located
set(SB_SOURCE_DIR "${SB_ROOT_DIR}/src"
    CACHE PATH "Location where source tar-balls are (will be).")
mark_as_advanced(SB_SOURCE_DIR)

message(STATUS "SuperBuild source files will be extracted to: ${SB_SOURCE_DIR}")


# Setup location where source tar-balls are located
set(SB_INSTALL_DIR "${SB_ROOT_DIR}/install"
    CACHE PATH "Location where source tar-balls are (will be) installed.")
mark_as_advanced(SB_SOURCE_DIR)

message(STATUS "SuperBuild source files will be installed to: ${SB_INSTALL_DIR}")


# Setup location where binary files are located
set(SB_BINARY_DIR "${SB_ROOT_DIR}/build"
    CACHE PATH "Location where files are (will be) located.")
mark_as_advanced(SB_BINARY_DIR)

message(STATUS "SuperBuild binary files will be located to: ${SB_BINARY_DIR}")


#########################################
# Download and install third party libs #
#########################################

# ---------------------------------------------------------------------------------------------
# Open Source Computer Vision (OpenCV)
#
set(ODM_OpenCV_Version 2.4.11)
option(ODM_BUILD_OpenCV "Force to build OpenCV library" OFF)

SETUP_EXTERNAL_PROJECT(OpenCV ${ODM_OpenCV_Version} ${ODM_BUILD_OpenCV})


# ---------------------------------------------------------------------------------------------
# Point Cloud Library (PCL)
#
set(ODM_PCL_Version 1.7.2)
option(ODM_BUILD_PCL "Force to build PCL library" OFF)

SETUP_EXTERNAL_PROJECT(PCL ${ODM_PCL_Version} ${ODM_BUILD_PCL})


# ---------------------------------------------------------------------------------------------
# Google Flags library (GFlags)
#
set(ODM_GFlags_Version 2.1.2)
option(ODM_BUILD_GFlags "Force to build GFlags library" OFF)

SETUP_EXTERNAL_PROJECT(GFlags ${ODM_GFlags_Version} ${ODM_BUILD_GFlags})


# ---------------------------------------------------------------------------------------------
# Ceres Solver
#
set(ODM_Ceres_Version 1.10.0)
option(ODM_BUILD_Ceres "Force to build Ceres library" OFF)

SETUP_EXTERNAL_PROJECT(Ceres ${ODM_Ceres_Version} ${ODM_BUILD_Ceres})


# ---------------------------------------------------------------------------------------------
# Open Geometric Vision (OpenGV)
# Open Structure from Motion (OpenSfM)
# Clustering Views for Multi-view Stereo (CMVS)
# Catkin
# Ecto
#

set(custom_libs OpenGV
				OpenSfM
				CMVS
				Catkin
				Ecto
<<<<<<< HEAD
				PDAL)
=======
				PDAL
				MvsTexturing
)
>>>>>>> ae3b815d

foreach(lib ${custom_libs})
	SETUP_EXTERNAL_PROJECT_CUSTOM(${lib})
endforeach()
<|MERGE_RESOLUTION|>--- conflicted
+++ resolved
@@ -1,4 +1,4 @@
-cmake_minimum_required(VERSION 2.8)
+cmake_minimum_required(VERSION 3.1)
 
 project(ODM-SuperBuild)
 
@@ -101,13 +101,9 @@
 				CMVS
 				Catkin
 				Ecto
-<<<<<<< HEAD
-				PDAL)
-=======
 				PDAL
 				MvsTexturing
 )
->>>>>>> ae3b815d
 
 foreach(lib ${custom_libs})
 	SETUP_EXTERNAL_PROJECT_CUSTOM(${lib})
