--- conflicted
+++ resolved
@@ -307,11 +307,7 @@
 	//                 more iterations yield higher quality
 	//
 
-<<<<<<< HEAD
-    void simplify_mesh(int target_count, double agressiveness=7, bool verbose=false, double max_threshold=99999999)
-=======
     void simplify_mesh(int target_count, double max_threshold, double agressiveness=7, bool verbose=false)
->>>>>>> 336dacd1
 	{
 		// init
 //		loopi(0,triangles.size())
@@ -327,12 +323,7 @@
 		//loop(iteration,0,100)
         for (int iteration = 0; iteration < 100; iteration ++)
 		{
-<<<<<<< HEAD
-            if(triangle_count-deleted_triangles<=target_count) break;
-
-=======
 			if(triangle_count-deleted_triangles<=target_count)break;
->>>>>>> 336dacd1
             //
             // All triangles with edges below the threshold will be removed
             //
@@ -340,11 +331,7 @@
             // If it does not, try to adjust the 3 parameters
             //
             double threshold = 0.000000001*pow(double(iteration+3),agressiveness);
-<<<<<<< HEAD
-            if(threshold > max_threshold) break;
-=======
             if (threshold > max_threshold) break;
->>>>>>> 336dacd1
 
 			// update mesh once in a while
             if(iteration%5==0)
@@ -355,11 +342,6 @@
 			// clear dirty flag
 			loopi(0,triangles.size()) triangles[i].dirty=0;
 
-<<<<<<< HEAD
-
-
-=======
->>>>>>> 336dacd1
 			// target number of triangles reached ? Then break
 			if ((verbose) && (iteration%5==0)) {
 				printf("iteration %d - triangles %d threshold %g\n",iteration,triangle_count-deleted_triangles, threshold);
