"""
OpenSfM related utils
"""

import os, shutil, sys, json, argparse, copy
import yaml
import numpy as np
import pyproj
from pyproj import CRS
from opendm import io
from opendm import log
from opendm import system
from opendm import context
from opendm import camera
from opendm import location
from opendm.photo import find_largest_photo_dim, find_largest_photo
from opensfm.large import metadataset
from opensfm.large import tools
from opensfm.actions import undistort
from opensfm.dataset import DataSet
from opensfm.types import Reconstruction
from opensfm import report
from opendm.multispectral import get_photos_by_band
from opendm.gpu import has_popsift_and_can_handle_texsize, has_gpu
from opensfm import multiview, exif
from opensfm.actions.export_geocoords import _transform

class OSFMContext:
    def __init__(self, opensfm_project_path):
        self.opensfm_project_path = opensfm_project_path
    
    def run(self, command):
        osfm_bin = os.path.join(context.opensfm_path, 'bin', 'opensfm')
        system.run('"%s" %s "%s"' %
                    (osfm_bin, command, self.opensfm_project_path))

    def is_reconstruction_done(self):
        tracks_file = os.path.join(self.opensfm_project_path, 'tracks.csv')
        reconstruction_file = os.path.join(self.opensfm_project_path, 'reconstruction.json')

        return io.file_exists(tracks_file) and io.file_exists(reconstruction_file)

    def create_tracks(self, rerun=False):
        tracks_file = os.path.join(self.opensfm_project_path, 'tracks.csv')
        rs_file = self.path('rs_done.txt')

        if not io.file_exists(tracks_file) or rerun:
            self.run('create_tracks')
        else:
            log.ODM_WARNING('Found a valid OpenSfM tracks file in: %s' % tracks_file)

    def reconstruct(self, rolling_shutter_correct=False, rerun=False):
        # TODO: FIX calls from split-merge

        reconstruction_file = os.path.join(self.opensfm_project_path, 'reconstruction.json')
        if not io.file_exists(reconstruction_file) or rerun:
            self.run('reconstruct')
            self.check_merge_partial_reconstructions()
        else:
            log.ODM_WARNING('Found a valid OpenSfM reconstruction file in: %s' % reconstruction_file)

        # Check that a reconstruction file has been created
        if not self.reconstructed():
            raise system.ExitException("The program could not process this dataset using the current settings. "
                            "Check that the images have enough overlap, "
                            "that there are enough recognizable features "
                            "and that the images are in focus. "
                            "You could also try to increase the --min-num-features parameter."
                            "The program will now exit.")

        if rolling_shutter_correct:
            rs_file = self.path('rs_done.txt')

            if not io.file_exists(rs_file) or rerun:
                self.run('rs_correct')

                log.ODM_INFO("Re-running the reconstruction pipeline")

                self.match_features(True)
                self.create_tracks(True)
                self.reconstruct(rolling_shutter_correct=False, rerun=True)

                self.touch(rs_file)
            else:
                log.ODM_WARNING("Rolling shutter correction already applied")

    def check_merge_partial_reconstructions(self):
        if self.reconstructed():
            data = DataSet(self.opensfm_project_path)
            reconstructions = data.load_reconstruction()
            tracks_manager = data.load_tracks_manager()

            if len(reconstructions) > 1:
                log.ODM_WARNING("Multiple reconstructions detected (%s), this might be an indicator that some areas did not have sufficient overlap" % len(reconstructions))
                log.ODM_INFO("Attempting merge")

                merged = Reconstruction()
                merged.set_reference(reconstructions[0].reference)

                for ix_r, rec in enumerate(reconstructions):
                    if merged.reference != rec.reference:
                        # Should never happen
                        continue

                    log.ODM_INFO("Merging reconstruction %s" % ix_r)

                    for camera in rec.cameras.values():
                        merged.add_camera(camera)

                    for point in rec.points.values():
                        try:
                            new_point = merged.create_point(point.id, point.coordinates)
                            new_point.color = point.color
                        except RuntimeError as e:
                            log.ODM_WARNING("Cannot merge shot id %s (%s)" % (shot.id, str(e)))
                            continue

                    for shot in rec.shots.values():
                        merged.add_shot(shot)
                        try:
                            obsdict = tracks_manager.get_shot_observations(shot.id)
                        except RuntimeError:
                            log.ODM_WARNING("Shot id %s missing from tracks_manager!" % shot.id)
                            continue
                        for track_id, obs in obsdict.items():
                            if track_id in merged.points:
                                merged.add_observation(shot.id, track_id, obs)

                data.save_reconstruction([merged])

    def setup(self, args, images_path, reconstruction, append_config = [], rerun=False):
        """
        Setup a OpenSfM project
        """
        if rerun and io.dir_exists(self.opensfm_project_path):
            shutil.rmtree(self.opensfm_project_path)

        if not io.dir_exists(self.opensfm_project_path):
            system.mkdir_p(self.opensfm_project_path)

        list_path = os.path.join(self.opensfm_project_path, 'image_list.txt')
        if not io.file_exists(list_path) or rerun:

            if reconstruction.multi_camera:
                photos = get_photos_by_band(reconstruction.multi_camera, args.primary_band)
                if len(photos) < 1:
                    raise Exception("Not enough images in selected band %s" % args.primary_band.lower())
                log.ODM_INFO("Reconstruction will use %s images from %s band" % (len(photos), args.primary_band.lower()))
            else:
                photos = reconstruction.photos

            # create file list
            has_alt = True
            has_gps = False
            with open(list_path, 'w') as fout:
                for photo in photos:
                    if not photo.altitude:
                        has_alt = False
                    if photo.latitude is not None and photo.longitude is not None:
                        has_gps = True

                    fout.write('%s\n' % os.path.join(images_path, photo.filename))
            
            # check for image_groups.txt (split-merge)
            image_groups_file = os.path.join(args.project_path, "image_groups.txt")
            if 'split_image_groups_is_set' in args:
                image_groups_file = os.path.abspath(args.split_image_groups)

            if io.file_exists(image_groups_file):
                dst_groups_file = os.path.join(self.opensfm_project_path, "image_groups.txt")
                io.copy(image_groups_file, dst_groups_file)
                log.ODM_INFO("Copied %s to %s" % (image_groups_file, dst_groups_file))
        
            # check for cameras
            if args.cameras:
                try:
                    camera_overrides = camera.get_opensfm_camera_models(args.cameras)
                    with open(os.path.join(self.opensfm_project_path, "camera_models_overrides.json"), 'w') as f:
                        f.write(json.dumps(camera_overrides))
                    log.ODM_INFO("Wrote camera_models_overrides.json to OpenSfM directory")
                except Exception as e:
                    log.ODM_WARNING("Cannot set camera_models_overrides.json: %s" % str(e))

            # Check image masks
            masks = []
            for p in photos:
                if p.mask is not None:
                    masks.append((p.filename, os.path.join(images_path, p.mask)))
            
            if masks:
                log.ODM_INFO("Found %s image masks" % len(masks))
                with open(os.path.join(self.opensfm_project_path, "mask_list.txt"), 'w') as f:
                    for fname, mask in masks:
                        f.write("{} {}\n".format(fname, mask))
            
            # Compute feature_process_size
            feature_process_size = 2048 # default

            if ('resize_to_is_set' in args) and args.resize_to > 0:
                # Legacy
                log.ODM_WARNING("Legacy option --resize-to (this might be removed in a future version). Use --feature-quality instead.")
                feature_process_size = int(args.resize_to)
            else:
                feature_quality_scale = {
                    'ultra': 1,
                    'high': 0.5,
                    'medium': 0.25,
                    'low': 0.125,
                    'lowest': 0.0675,
                }

                max_dim = find_largest_photo_dim(photos)

                if max_dim > 0:
                    log.ODM_INFO("Maximum photo dimensions: %spx" % str(max_dim))
                    feature_process_size = int(max_dim * feature_quality_scale[args.feature_quality])
                    log.ODM_INFO("Photo dimensions for feature extraction: %ipx" % feature_process_size)
                else:
                    log.ODM_WARNING("Cannot compute max image dimensions, going with defaults")

            # create config file for OpenSfM
            if args.matcher_neighbors > 0:
                matcher_graph_rounds = 0
                matcher_neighbors = args.matcher_neighbors
            else:
                matcher_graph_rounds = 50
                matcher_neighbors = 0

            config = [
                "use_exif_size: no",
                "flann_algorithm: KDTREE", # more stable, faster than KMEANS
                "feature_process_size: %s" % feature_process_size,
                "feature_min_frames: %s" % args.min_num_features,
                "processes: %s" % args.max_concurrency,
                "matching_gps_neighbors: %s" % matcher_neighbors,
                "matching_gps_distance: 0",
                "matching_graph_rounds: %s" % matcher_graph_rounds,
                "optimize_camera_parameters: %s" % ('no' if args.use_fixed_camera_params or args.cameras else 'yes'),
                "reconstruction_algorithm: %s" % (args.sfm_algorithm),
                "undistorted_image_format: tif",
                "bundle_outlier_filtering_type: AUTO",
                "sift_peak_threshold: 0.066",
                "align_orientation_prior: vertical",
                "triangulation_type: ROBUST",
                "retriangulation_ratio: 2",
            ]

            if args.camera_lens != 'auto':
                config.append("camera_projection_type: %s" % args.camera_lens.upper())

            matcher_type = args.matcher_type
            feature_type = args.feature_type.upper()

            osfm_matchers = {
                "bow": "WORDS",
                "flann": "FLANN",
                "bruteforce": "BRUTEFORCE"
            }

            if not has_gps and not 'matcher_type_is_set' in args:
                log.ODM_INFO("No GPS information, using BOW matching by default (you can override this by setting --matcher-type explicitly)")
                matcher_type = "bow"

            if matcher_type == "bow":
                # Cannot use anything other than HAHOG with BOW
                if feature_type != "HAHOG":
                    log.ODM_WARNING("Using BOW matching, will use HAHOG feature type, not SIFT")
                    feature_type = "HAHOG"
            
            config.append("matcher_type: %s" % osfm_matchers[matcher_type])

            # GPU acceleration?
            if has_gpu(args):
                max_photo = find_largest_photo(photos)
                w, h = max_photo.width, max_photo.height
                if w > h:
                    h = int((h / w) * feature_process_size)
                    w = int(feature_process_size)
                else:
                    w = int((w / h) * feature_process_size)
                    h = int(feature_process_size)

                if has_popsift_and_can_handle_texsize(w, h) and feature_type == "SIFT":
                    log.ODM_INFO("Using GPU for extracting SIFT features")
                    feature_type = "SIFT_GPU"
                    self.gpu_sift_feature_extraction = True
            
            config.append("feature_type: %s" % feature_type)

            if has_alt:
                log.ODM_INFO("Altitude data detected, enabling it for GPS alignment")
                config.append("use_altitude_tag: yes")

            gcp_path = reconstruction.gcp.gcp_path
            if has_alt or gcp_path:
                config.append("align_method: auto")
            else:
                config.append("align_method: orientation_prior")
            
            if args.use_hybrid_bundle_adjustment:
                log.ODM_INFO("Enabling hybrid bundle adjustment")
                config.append("bundle_interval: 100")          # Bundle after adding 'bundle_interval' cameras
                config.append("bundle_new_points_ratio: 1.2")  # Bundle when (new points) / (bundled points) > bundle_new_points_ratio
                config.append("local_bundle_radius: 1")        # Max image graph distance for images to be included in local bundle adjustment
            else:
                config.append("local_bundle_radius: 0")
                
            if gcp_path:
                config.append("bundle_use_gcp: yes")
                if not args.force_gps:
                    config.append("bundle_use_gps: no")
                else:
                    config.append("bundle_compensate_gps_bias: yes")
<<<<<<< HEAD

=======
                    
>>>>>>> 3ea4d068
                io.copy(gcp_path, self.path("gcp_list.txt"))
            
            config = config + append_config

            # write config file
            log.ODM_INFO(config)
            config_filename = self.get_config_file_path()
            with open(config_filename, 'w') as fout:
                fout.write("\n".join(config))
            
            # We impose our own reference_lla
            if reconstruction.is_georeferenced():
                self.write_reference_lla(reconstruction.georef.utm_east_offset, reconstruction.georef.utm_north_offset, reconstruction.georef.proj4())
        else:
            log.ODM_WARNING("%s already exists, not rerunning OpenSfM setup" % list_path)

    def get_config_file_path(self):
        return os.path.join(self.opensfm_project_path, 'config.yaml')

    def reconstructed(self):
        if not io.file_exists(self.path("reconstruction.json")):
            return False
        
        with open(self.path("reconstruction.json"), 'r') as f:
            return f.readline().strip() != "[]"

    def extract_metadata(self, rerun=False):
        metadata_dir = self.path("exif")
        if not io.dir_exists(metadata_dir) or rerun:
            self.run('extract_metadata')
    
    def photos_to_metadata(self, photos, rolling_shutter, rolling_shutter_readout, rerun=False):
        metadata_dir = self.path("exif")

        if io.dir_exists(metadata_dir) and not rerun:
            log.ODM_WARNING("%s already exists, not rerunning photo to metadata" % metadata_dir)
            return
        
        if io.dir_exists(metadata_dir):
            shutil.rmtree(metadata_dir)
        
        os.makedirs(metadata_dir, exist_ok=True)
        
        camera_models = {}
        data = DataSet(self.opensfm_project_path)

        for p in photos:
            d = p.to_opensfm_exif(rolling_shutter, rolling_shutter_readout)
            with open(os.path.join(metadata_dir, "%s.exif" % p.filename), 'w') as f:
                f.write(json.dumps(d, indent=4))

            camera_id = p.camera_id()
            if camera_id not in camera_models:
                camera = exif.camera_from_exif_metadata(d, data)
                camera_models[camera_id] = camera

        # Override any camera specified in the camera models overrides file.
        if data.camera_models_overrides_exists():
            overrides = data.load_camera_models_overrides()
            if "all" in overrides:
                for key in camera_models:
                    camera_models[key] = copy.copy(overrides["all"])
                    camera_models[key].id = key
            else:
                for key, value in overrides.items():
                    camera_models[key] = value
        data.save_camera_models(camera_models)

    def is_feature_matching_done(self):
        features_dir = self.path("features")
        matches_dir = self.path("matches")

        return io.dir_exists(features_dir) and io.dir_exists(matches_dir)

    def feature_matching(self, rerun=False):
        features_dir = self.path("features")
        
        if not io.dir_exists(features_dir) or rerun:
            try:
                self.run('detect_features')
            except system.SubprocessException as e:
                # Sometimes feature extraction by GPU can fail
                # for various reasons, so before giving up
                # we try to fallback to CPU
                if hasattr(self, 'gpu_sift_feature_extraction'):
                    log.ODM_WARNING("GPU SIFT extraction failed, maybe the graphics card is not supported? Attempting fallback to CPU")
                    self.update_config({'feature_type': "SIFT"})
                    self.run('detect_features')
                else:
                    raise e
        else:
            log.ODM_WARNING('Detect features already done: %s exists' % features_dir)

        self.match_features(rerun)

    def match_features(self, rerun=False):
        matches_dir = self.path("matches")
        if not io.dir_exists(matches_dir) or rerun:
            self.run('match_features')
        else:
            log.ODM_WARNING('Match features already done: %s exists' % matches_dir)

    def align_reconstructions(self, rerun):
        alignment_file = self.path('alignment_done.txt')
        if not io.file_exists(alignment_file) or rerun:
            log.ODM_INFO("Aligning submodels...")
            meta_data = metadataset.MetaDataSet(self.opensfm_project_path)
            reconstruction_shots = tools.load_reconstruction_shots(meta_data)
            transformations = tools.align_reconstructions(reconstruction_shots,
                                            tools.partial_reconstruction_name,
                                            False)
            tools.apply_transformations(transformations)

            self.touch(alignment_file)
        else:
            log.ODM_WARNING('Found a alignment done progress file in: %s' % alignment_file)

    def touch(self, file):
        with open(file, 'w') as fout:
            fout.write("Done!\n")

    def path(self, *paths):
        return os.path.join(self.opensfm_project_path, *paths)

    def extract_cameras(self, output, rerun=False):
        if not os.path.exists(output) or rerun:
            try:
                reconstruction_file = self.path("reconstruction.json")
                with open(output, 'w') as fout:
                    fout.write(json.dumps(camera.get_cameras_from_opensfm(reconstruction_file), indent=4))
            except Exception as e:
                log.ODM_WARNING("Cannot export cameras to %s. %s." % (output, str(e)))
        else:
            log.ODM_INFO("Already extracted cameras")
    
    def convert_and_undistort(self, rerun=False, imageFilter=None, image_list=None, runId="nominal"):
        log.ODM_INFO("Undistorting %s ..." % self.opensfm_project_path)
        done_flag_file = self.path("undistorted", "%s_done.txt" % runId)

        if not io.file_exists(done_flag_file) or rerun:
            ds = DataSet(self.opensfm_project_path)

            if image_list is not None:
                ds._set_image_list(image_list)

            undistort.run_dataset(ds, "reconstruction.json", 
                                  0, None, "undistorted", imageFilter)
            
            self.touch(done_flag_file)
        else:
            log.ODM_WARNING("Already undistorted (%s)" % runId)

    def restore_reconstruction_backup(self):
        if os.path.exists(self.recon_backup_file()):
            # This time export the actual reconstruction.json
            # (containing only the primary band)
            if os.path.exists(self.recon_file()):
                os.remove(self.recon_file())
            os.replace(self.recon_backup_file(), self.recon_file())
            log.ODM_INFO("Restored reconstruction.json")

    def backup_reconstruction(self):
        if os.path.exists(self.recon_backup_file()):
            os.remove(self.recon_backup_file())
            
        log.ODM_INFO("Backing up reconstruction")
        shutil.copyfile(self.recon_file(), self.recon_backup_file())

    def recon_backup_file(self):
        return self.path("reconstruction.backup.json")
    
    def recon_file(self):
        return self.path("reconstruction.json")

    def add_shots_to_reconstruction(self, p2s):
        with open(self.recon_file()) as f:
            reconstruction = json.loads(f.read())

        # Augment reconstruction.json
        for recon in reconstruction:
            shots = recon['shots']
            sids = list(shots)
            
            for shot_id in sids:
                secondary_photos = p2s.get(shot_id)
                if secondary_photos is None:
                    log.ODM_WARNING("Cannot find secondary photos for %s" % shot_id)
                    continue

                for p in secondary_photos:
                    shots[p.filename] = shots[shot_id]

        with open(self.recon_file(), 'w') as f:
            f.write(json.dumps(reconstruction))


    def update_config(self, cfg_dict):
        cfg_file = self.get_config_file_path()
        log.ODM_INFO("Updating %s" % cfg_file)
        if os.path.exists(cfg_file):
            try:
                with open(cfg_file) as fin:
                    cfg = yaml.safe_load(fin)
                for k, v in cfg_dict.items():
                    cfg[k] = v
                    log.ODM_INFO("%s: %s" % (k, v))
                with open(cfg_file, 'w') as fout:
                    fout.write(yaml.dump(cfg, default_flow_style=False))
            except Exception as e:
                log.ODM_WARNING("Cannot update configuration file %s: %s" % (cfg_file, str(e)))
        else:
            log.ODM_WARNING("Tried to update configuration, but %s does not exist." % cfg_file)

    def export_stats(self, rerun=False):
        log.ODM_INFO("Export reconstruction stats")
        stats_path = self.path("stats", "stats.json")
        if not os.path.exists(stats_path) or rerun:
            self.run("compute_statistics --diagram_max_points 100000")
        else:
            log.ODM_WARNING("Found existing reconstruction stats %s" % stats_path)

    def export_report(self, report_path, odm_stats, rerun=False):
        log.ODM_INFO("Exporting report to %s" % report_path)

        osfm_report_path = self.path("stats", "report.pdf")
        if not os.path.exists(report_path) or rerun:
            data = DataSet(self.opensfm_project_path)
            pdf_report = report.Report(data, odm_stats)
            pdf_report.generate_report()
            pdf_report.save_report("report.pdf")
            
            if os.path.exists(osfm_report_path):
                shutil.move(osfm_report_path, report_path)
            else:
                log.ODM_WARNING("Report could not be generated")
        else:
            log.ODM_WARNING("Report %s already exported" % report_path)
    
    def write_reference_lla(self, offset_x, offset_y, proj4):
        reference_lla = self.path("reference_lla.json")

        longlat = CRS.from_epsg("4326")
        lon, lat = location.transform2(CRS.from_proj4(proj4), longlat, offset_x, offset_y)

        with open(reference_lla, 'w') as f:
            f.write(json.dumps({
                'latitude': lat,
                'longitude': lon,
                'altitude': 0.0
            }, indent=4))
        
        log.ODM_INFO("Wrote reference_lla.json")

    def ground_control_points(self, proj4):
        """
        Load ground control point information.
        """
        gcp_stats_file = self.path("stats", "ground_control_points.json")

        if not io.file_exists(gcp_stats_file):
            return []
        
        gcps_stats = {}
        try:
            with open(gcp_stats_file) as f:
                gcps_stats = json.loads(f.read())
        except:
            log.ODM_INFO("Cannot parse %s" % gcp_stats_file)

        if not gcps_stats:
            return []
        
        ds = DataSet(self.opensfm_project_path)
        reference = ds.load_reference()
        projection = pyproj.Proj(proj4)

        result = []
        for gcp in gcps_stats:
            geocoords = _transform(gcp['coordinates'], reference, projection)
            result.append({
                'id': gcp['id'],
                'observations': gcp['observations'],
                'coordinates': geocoords,
                'error': gcp['error']
            })

        return result
    

    def name(self):
        return os.path.basename(os.path.abspath(self.path("..")))

def get_submodel_argv(args, submodels_path = None, submodel_name = None):
    """
    Gets argv for a submodel starting from the args passed to the application startup.
    Additionally, if project_name, submodels_path and submodel_name are passed, the function
    handles the <project name> value and --project-path detection / override.
    When all arguments are set to None, --project-path and project name are always removed.

    :return the same as argv, but removing references to --split, 
        setting/replacing --project-path and name
        removing --rerun-from, --rerun, --rerun-all, --sm-cluster
        removing --pc-las, --pc-csv, --pc-ept, --tiles flags (processing these is wasteful)
        adding --orthophoto-cutline
        adding --dem-euclidean-map
        adding --skip-3dmodel (split-merge does not support 3D model merging)
        tweaking --crop if necessary (DEM merging makes assumption about the area of DEMs and their euclidean maps that require cropping. If cropping is skipped, this leads to errors.)
        removing --gcp (the GCP path if specified is always "gcp_list.txt")
        reading the contents of --cameras
        reading the contents of --boundary
    """
    assure_always = ['orthophoto_cutline', 'dem_euclidean_map', 'skip_3dmodel', 'skip_report']
    remove_always = ['split', 'split_overlap', 'rerun_from', 'rerun', 'gcp', 'end_with', 'sm_cluster', 'rerun_all', 'pc_csv', 'pc_las', 'pc_ept', 'tiles', 'copy-to', 'cog']
    read_json_always = ['cameras', 'boundary']

    argv = sys.argv

    # Startup script (/path/to/run.py)
    startup_script = argv[0]

    # On Windows, make sure we always invoke the "run.bat" file
    if sys.platform == 'win32':
        startup_script_dir = os.path.dirname(startup_script)
        startup_script = os.path.join(startup_script_dir, "run")

    result = [startup_script] 

    args_dict = vars(args).copy()
    set_keys = [k[:-len("_is_set")] for k in args_dict.keys() if k.endswith("_is_set")]

    # Handle project name and project path (special case)
    if "name" in set_keys:
        del args_dict["name"]
        set_keys.remove("name")

    if "project_path" in set_keys:
        del args_dict["project_path"]
        set_keys.remove("project_path")

    # Remove parameters
    set_keys = [k for k in set_keys if k not in remove_always]

    # Assure parameters
    for k in assure_always:
        if not k in set_keys:
            set_keys.append(k)
            args_dict[k] = True
    
    # Read JSON always
    for k in read_json_always:
        if k in set_keys:
            try:
                if isinstance(args_dict[k], str):
                    args_dict[k] = io.path_or_json_string_to_dict(args_dict[k])
                if isinstance(args_dict[k], dict):
                    args_dict[k] = json.dumps(args_dict[k])
            except ValueError as e:
                log.ODM_WARNING("Cannot parse/read JSON: {}".format(str(e)))

    # Handle crop (cannot be zero for split/merge)
    if "crop" in set_keys:
        crop_value = float(args_dict["crop"])
        if crop_value == 0:
            crop_value = 0.015625
        args_dict["crop"] = crop_value

    # Populate result
    for k in set_keys:
        result.append("--%s" % k.replace("_", "-"))
        
        # No second value for booleans
        if isinstance(args_dict[k], bool) and args_dict[k] == True:
            continue
        
        result.append(str(args_dict[k]))
    
    if submodels_path:
        result.append("--project-path")
        result.append(submodels_path)

    if submodel_name:
        result.append(submodel_name)

    return result

def get_submodel_args_dict(args):
    submodel_argv = get_submodel_argv(args)
    result = {}

    i = 0
    while i < len(submodel_argv):
        arg = submodel_argv[i]
        next_arg = None if i == len(submodel_argv) - 1 else submodel_argv[i + 1]

        if next_arg and arg.startswith("--"):
            if next_arg.startswith("--"):
                result[arg[2:]] = True
            else:
                result[arg[2:]] = next_arg
                i += 1
        elif arg.startswith("--"):
            result[arg[2:]] = True
        i += 1

    return result


def get_submodel_paths(submodels_path, *paths):
    """
    :return Existing paths for all submodels
    """
    result = []
    if not os.path.exists(submodels_path):
        return result

    for f in os.listdir(submodels_path):
        if f.startswith('submodel'):
            p = os.path.join(submodels_path, f, *paths) 
            if os.path.exists(p):
                result.append(p)
            else:
                log.ODM_WARNING("Missing %s from submodel %s" % (p, f))

    return result

def get_all_submodel_paths(submodels_path, *all_paths):
    """
    :return Existing, multiple paths for all submodels as a nested list (all or nothing for each submodel)
        if a single file is missing from the submodule, no files are returned for that submodel.

        (i.e. get_multi_submodel_paths("path/", "odm_orthophoto.tif", "dem.tif")) -->
                [["path/submodel_0000/odm_orthophoto.tif", "path/submodel_0000/dem.tif"],
                 ["path/submodel_0001/odm_orthophoto.tif", "path/submodel_0001/dem.tif"]]
    """
    result = []
    if not os.path.exists(submodels_path):
        return result

    for f in os.listdir(submodels_path):
        if f.startswith('submodel'):
            all_found = True

            for ap in all_paths:
                p = os.path.join(submodels_path, f, ap) 
                if not os.path.exists(p):
                    log.ODM_WARNING("Missing %s from submodel %s" % (p, f))
                    all_found = False

            if all_found:
                result.append([os.path.join(submodels_path, f, ap) for ap in all_paths])

    return result<|MERGE_RESOLUTION|>--- conflicted
+++ resolved
@@ -311,11 +311,7 @@
                     config.append("bundle_use_gps: no")
                 else:
                     config.append("bundle_compensate_gps_bias: yes")
-<<<<<<< HEAD
-
-=======
                     
->>>>>>> 3ea4d068
                 io.copy(gcp_path, self.path("gcp_list.txt"))
             
             config = config + append_config
